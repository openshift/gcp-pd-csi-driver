--- conflicted
+++ resolved
@@ -24,11 +24,7 @@
 
 	"k8s.io/klog"
 
-<<<<<<< HEAD
-	cliflag "k8s.io/component-base/cli/flag"
-=======
 	"sigs.k8s.io/gcp-compute-persistent-disk-csi-driver/pkg/common"
->>>>>>> 81fee012
 	gce "sigs.k8s.io/gcp-compute-persistent-disk-csi-driver/pkg/gce-cloud-provider/compute"
 	metadataservice "sigs.k8s.io/gcp-compute-persistent-disk-csi-driver/pkg/gce-cloud-provider/metadata"
 	driver "sigs.k8s.io/gcp-compute-persistent-disk-csi-driver/pkg/gce-pd-csi-driver"
@@ -41,13 +37,9 @@
 	endpoint             = flag.String("endpoint", "unix:/tmp/csi.sock", "CSI endpoint")
 	runControllerService = flag.Bool("run-controller-service", true, "If set to false then the CSI driver does not activate its controller service (default: true)")
 	runNodeService       = flag.Bool("run-node-service", true, "If set to false then the CSI driver does not activate its node service (default: true)")
-<<<<<<< HEAD
-	extraVolumeLabels    map[string]string
-=======
 	httpEndpoint         = flag.String("http-endpoint", "", "The TCP network address where the prometheus metrics endpoint will listen (example: `:8080`). The default is empty string, which means metrics endpoint is disabled.")
 	metricsPath          = flag.String("metrics-path", "/metrics", "The HTTP path where prometheus metrics will be exposed. Default is `/metrics`.")
 	extraVolumeLabelsStr = flag.String("extra-labels", "", "Extra labels to attach to each PD created. It is a comma separated list of key value pairs like '<key1>=<value1>,<key2>=<value2>'. See https://cloud.google.com/compute/docs/labeling-resources for details")
->>>>>>> 81fee012
 	version              string
 )
 
