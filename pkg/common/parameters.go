--- conflicted
+++ resolved
@@ -62,12 +62,6 @@
 	// Values: {map[string]string}
 	// Default: ""
 	Labels map[string]string
-<<<<<<< HEAD
-}
-
-// ExtractAndDefaultParameters will take the relevant parameters from a map and
-// put them into a well defined struct making sure to default unspecified fields
-=======
 }
 
 // SnapshotParameters contains normalized and defaulted parameters for snapshots
@@ -79,7 +73,6 @@
 // put them into a well defined struct making sure to default unspecified fields.
 // extraVolumeLabels are added as labels; if there are also labels specified in
 // parameters, any matching extraVolumeLabels will be overridden.
->>>>>>> 81fee012
 func ExtractAndDefaultParameters(parameters map[string]string, driverName string, extraVolumeLabels map[string]string) (DiskParameters, error) {
 	p := DiskParameters{
 		DiskType:             "pd-standard",           // Default
@@ -87,13 +80,10 @@
 		DiskEncryptionKMSKey: "",                      // Default
 		Tags:                 make(map[string]string), // Default
 		Labels:               make(map[string]string), // Default
-<<<<<<< HEAD
-=======
 	}
 
 	for k, v := range extraVolumeLabels {
 		p.Labels[k] = v
->>>>>>> 81fee012
 	}
 
 	for k, v := range parameters {
